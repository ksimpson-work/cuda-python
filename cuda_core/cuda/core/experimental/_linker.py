# Copyright (c) 2024, NVIDIA CORPORATION & AFFILIATES. ALL RIGHTS RESERVED.
#
# SPDX-License-Identifier: LicenseRef-NVIDIA-SOFTWARE-LICENSE

import ctypes
import warnings
import weakref
from contextlib import contextmanager
from dataclasses import dataclass
from typing import List, Optional

<<<<<<< HEAD
from cuda import cuda
from cuda.core.experimental._device import Device
=======
>>>>>>> cd0aa2f0
from cuda.core.experimental._module import ObjectCode
from cuda.core.experimental._utils import check_or_create_options, driver, handle_return

# TODO: revisit this treatment for py313t builds
_driver = None  # populated if nvJitLink cannot be used
_driver_input_types = None  # populated if nvJitLink cannot be used
_driver_ver = None
_inited = False
_nvjitlink = None  # populated if nvJitLink can be used
_nvjitlink_input_types = None  # populated if nvJitLink cannot be used


# Note: this function is reused in the tests
def _decide_nvjitlink_or_driver():
    """Returns True if falling back to the cuLink* driver APIs."""
    global _driver_ver, _driver, _nvjitlink
    if _driver or _nvjitlink:
        return

    _driver_ver = handle_return(driver.cuDriverGetVersion())
    _driver_ver = (_driver_ver // 1000, (_driver_ver % 1000) // 10)
    try:
        from cuda.bindings import nvjitlink as _nvjitlink
        from cuda.bindings._internal import nvjitlink as inner_nvjitlink
    except ImportError:
        # binding is not available
        _nvjitlink = None
    else:
        if inner_nvjitlink._inspect_function_pointer("__nvJitLinkVersion") == 0:
            # binding is available, but nvJitLink is not installed
            _nvjitlink = None

    if _nvjitlink is None:
        warnings.warn(
            "nvJitLink is not installed or too old (<12.3). Therefore it is not usable "
            "and the culink APIs will be used instead.",
            stacklevel=3,
            category=RuntimeWarning,
        )
        _driver = driver
        return True
    else:
        return False


def _lazy_init():
    global _inited, _nvjitlink_input_types, _driver_input_types
    if _inited:
        return

    _decide_nvjitlink_or_driver()
    if _nvjitlink:
        if _driver_ver > _nvjitlink.version():
            # TODO: nvJitLink is not new enough, warn?
            pass
        _nvjitlink_input_types = {
            "ptx": _nvjitlink.InputType.PTX,
            "cubin": _nvjitlink.InputType.CUBIN,
            "fatbin": _nvjitlink.InputType.FATBIN,
            "ltoir": _nvjitlink.InputType.LTOIR,
            "object": _nvjitlink.InputType.OBJECT,
        }
    else:
        _driver_input_types = {
            "ptx": _driver.CUjitInputType.CU_JIT_INPUT_PTX,
            "cubin": _driver.CUjitInputType.CU_JIT_INPUT_CUBIN,
            "fatbin": _driver.CUjitInputType.CU_JIT_INPUT_FATBINARY,
            "object": _driver.CUjitInputType.CU_JIT_INPUT_OBJECT,
        }
    _inited = True


@dataclass
class LinkerOptions:
    """Customizable :obj:`Linker` options.

    Since the linker would choose to use nvJitLink or the driver APIs as the linking backed,
    not all options are applicable. When the system's installed nvJitLink is too old (<12.3),
    or not installed, the driver APIs (cuLink) will be used instead.

    Attributes
    ----------
    arch : str, optional
        Pass the SM architecture value, such as ``sm_<CC>`` (for generating CUBIN) or
        ``compute_<CC>`` (for generating PTX). If not provided, the current device's architecture
        will be used.
    max_register_count : int, optional
        Maximum register count.
        Maps to: ``-maxrregcount=<N>``.
    time : bool, optional
        Print timing information to the info log.
        Maps to ``-time``.
        Default: False.
    verbose : bool, optional
        Print verbose messages to the info log.
        Maps to ``-verbose``.
        Default: False.
    link_time_optimization : bool, optional
        Perform link time optimization.
        Maps to: ``-lto``.
        Default: False.
    ptx : bool, optional
        Emit PTX after linking instead of CUBIN; only supported with ``-lto``.
        Maps to ``-ptx``.
        Default: False.
    optimization_level : int, optional
        Set optimization level. Only 0 and 3 are accepted.
        Maps to ``-O<N>``.
    debug : bool, optional
        Generate debug information.
        Maps to ``-g``
        Default: False.
    lineinfo : bool, optional
        Generate line information.
        Maps to ``-lineinfo``.
        Default: False.
    ftz : bool, optional
        Flush denormal values to zero.
        Maps to ``-ftz=<n>``.
        Default: False.
    prec_div : bool, optional
        Use precise division.
        Maps to ``-prec-div=<n>``.
        Default: True.
    prec_sqrt : bool, optional
        Use precise square root.
        Maps to ``-prec-sqrt=<n>``.
        Default: True.
    fma : bool, optional
        Use fast multiply-add.
        Maps to ``-fma=<n>``.
        Default: True.
    kernels_used : List[str], optional
        Pass list of kernels that are used; any not in the list can be removed. This option can be specified multiple
        times.
        Maps to ``-kernels-used=<name>``.
    variables_used : List[str], optional
        Pass a list of variables that are used; any not in the list can be removed.
        Maps to ``-variables-used=<name>``
    optimize_unused_variables : bool, optional
        Assume that if a variable is not referenced in device code, it can be removed.
        Maps to: ``-optimize-unused-variables``
        Default: False.
    xptxas : List[str], optional
        Pass options to PTXAS.
        Maps to: ``-Xptxas=<opt>``.
    split_compile : int, optional
        Split compilation maximum thread count. Use 0 to use all available processors. Value of 1 disables split
        compilation (default).
        Maps to ``-split-compile=<N>``.
        Default: 1.
    split_compile_extended : int, optional
        A more aggressive form of split compilation available in LTO mode only. Accepts a maximum thread count value.
        Use 0 to use all available processors. Value of 1 disables extended split compilation (default). Note: This
        option can potentially impact performance of the compiled binary.
        Maps to ``-split-compile-extended=<N>``.
        Default: 1.
    no_cache : bool, optional
        Do not cache the intermediate steps of nvJitLink.
        Maps to ``-no-cache``.
        Default: False.
    """

    arch: Optional[str] = None
    max_register_count: Optional[int] = None
    time: Optional[bool] = None
    verbose: Optional[bool] = None
    link_time_optimization: Optional[bool] = None
    ptx: Optional[bool] = None
    optimization_level: Optional[int] = None
    debug: Optional[bool] = None
    lineinfo: Optional[bool] = None
    ftz: Optional[bool] = None
    prec_div: Optional[bool] = None
    prec_sqrt: Optional[bool] = None
    fma: Optional[bool] = None
    kernels_used: Optional[List[str]] = None
    variables_used: Optional[List[str]] = None
    optimize_unused_variables: Optional[bool] = None
    xptxas: Optional[List[str]] = None
    split_compile: Optional[int] = None
    split_compile_extended: Optional[int] = None
    no_cache: Optional[bool] = None

    def __post_init__(self):
        _lazy_init()
        self.formatted_options = []
        if _nvjitlink:
            self._init_nvjitlink()
        else:
            self._init_driver()

    def _init_nvjitlink(self):
        if self.arch is not None:
            self.formatted_options.append(f"-arch={self.arch}")
        else:
            self.formatted_options.append("-arch=sm_" + "".join(f"{i}" for i in Device().compute_capability))
        if self.max_register_count is not None:
            self.formatted_options.append(f"-maxrregcount={self.max_register_count}")
        if self.time is not None:
            self.formatted_options.append("-time")
        if self.verbose is not None:
            self.formatted_options.append("-verbose")
        if self.link_time_optimization is not None:
            self.formatted_options.append("-lto")
        if self.ptx is not None:
            self.formatted_options.append("-ptx")
        if self.optimization_level is not None:
            self.formatted_options.append(f"-O{self.optimization_level}")
        if self.debug is not None:
            self.formatted_options.append("-g")
        if self.lineinfo is not None:
            self.formatted_options.append("-lineinfo")
        if self.ftz is not None:
            self.formatted_options.append(f"-ftz={'true' if self.ftz else 'false'}")
        if self.prec_div is not None:
            self.formatted_options.append(f"-prec-div={'true' if self.prec_div else 'false'}")
        if self.prec_sqrt is not None:
            self.formatted_options.append(f"-prec-sqrt={'true' if self.prec_sqrt else 'false'}")
        if self.fma is not None:
            self.formatted_options.append(f"-fma={'true' if self.fma else 'false'}")
        if self.kernels_used is not None:
            for kernel in self.kernels_used:
                self.formatted_options.append(f"-kernels-used={kernel}")
        if self.variables_used is not None:
            for variable in self.variables_used:
                self.formatted_options.append(f"-variables-used={variable}")
        if self.optimize_unused_variables is not None:
            self.formatted_options.append("-optimize-unused-variables")
        if self.xptxas is not None:
            for opt in self.xptxas:
                self.formatted_options.append(f"-Xptxas={opt}")
        if self.split_compile is not None:
            self.formatted_options.append(f"-split-compile={self.split_compile}")
        if self.split_compile_extended is not None:
            self.formatted_options.append(f"-split-compile-extended={self.split_compile_extended}")
        if self.no_cache is True:
            self.formatted_options.append("-no-cache")

    def _init_driver(self):
        self.option_keys = []
        # allocate 4 KiB each for info/error logs
        size = 4194304
        self.formatted_options.extend((bytearray(size), size, bytearray(size), size))
        self.option_keys.extend(
            (
                _driver.CUjit_option.CU_JIT_INFO_LOG_BUFFER,
                _driver.CUjit_option.CU_JIT_INFO_LOG_BUFFER_SIZE_BYTES,
                _driver.CUjit_option.CU_JIT_ERROR_LOG_BUFFER,
                _driver.CUjit_option.CU_JIT_ERROR_LOG_BUFFER_SIZE_BYTES,
            )
        )

        if self.arch is not None:
            arch = self.arch.split("_")[-1].upper()
            self.formatted_options.append(getattr(_driver.CUjit_target, f"CU_TARGET_COMPUTE_{arch}"))
            self.option_keys.append(_driver.CUjit_option.CU_JIT_TARGET)
        if self.max_register_count is not None:
            self.formatted_options.append(self.max_register_count)
            self.option_keys.append(_driver.CUjit_option.CU_JIT_MAX_REGISTERS)
        if self.time is not None:
            raise ValueError("time option is not supported by the driver API")
        if self.verbose is not None:
            self.formatted_options.append(1)
            self.option_keys.append(_driver.CUjit_option.CU_JIT_LOG_VERBOSE)
        if self.link_time_optimization is not None:
            self.formatted_options.append(1)
            self.option_keys.append(_driver.CUjit_option.CU_JIT_LTO)
        if self.ptx is not None:
            raise ValueError("ptx option is not supported by the driver API")
        if self.optimization_level is not None:
            self.formatted_options.append(self.optimization_level)
            self.option_keys.append(_driver.CUjit_option.CU_JIT_OPTIMIZATION_LEVEL)
        if self.debug is not None:
            self.formatted_options.append(1)
            self.option_keys.append(_driver.CUjit_option.CU_JIT_GENERATE_DEBUG_INFO)
        if self.lineinfo is not None:
            self.formatted_options.append(1)
            self.option_keys.append(_driver.CUjit_option.CU_JIT_GENERATE_LINE_INFO)
        if self.ftz is not None:
            raise ValueError("ftz option is deprecated in the driver API")
        if self.prec_div is not None:
            raise ValueError("prec_div option is deprecated in the driver API")
        if self.prec_sqrt is not None:
            raise ValueError("prec_sqrt option is deprecated in the driver API")
        if self.fma is not None:
            raise ValueError("fma options is deprecated in the driver API")
        if self.kernels_used is not None:
            raise ValueError("kernels_used is deprecated in the driver API")
        if self.variables_used is not None:
            raise ValueError("variables_used is deprecated in the driver API")
        if self.optimize_unused_variables is not None:
            raise ValueError("optimize_unused_variables is deprecated in the driver API")
        if self.xptxas is not None:
            raise ValueError("xptxas option is not supported by the driver API")
        if self.split_compile is not None:
            raise ValueError("split_compile option is not supported by the driver API")
        if self.split_compile_extended is not None:
            raise ValueError("split_compile_extended option is not supported by the driver API")
        if self.no_cache is True:
            self.formatted_options.append(_driver.CUjit_cacheMode.CU_JIT_CACHE_OPTION_NONE)
            self.option_keys.append(_driver.CUjit_option.CU_JIT_CACHE_MODE)


# This needs to be a free function not a method, as it's disallowed by contextmanager.
@contextmanager
def _exception_manager(self):
    """
    A helper function to improve the error message of exceptions raised by the linker backend.
    """
    try:
        yield
    except Exception as e:
        error_log = ""
        if hasattr(self, "_mnff"):
            # our constructor could raise, in which case there's no handle available
            error_log = self.get_error_log()
        # Starting Python 3.11 we could also use Exception.add_note() for the same purpose, but
        # unfortunately we are still supporting Python 3.9/3.10...
        # Here we rely on both CUDAError and nvJitLinkError have the error string placed in .args[0].
        e.args = (e.args[0] + (f"\nLinker error log: {error_log}" if error_log else ""), *e.args[1:])
        raise e


class Linker:
    """Represent a linking machinery to link one or multiple object codes into
    :obj:`~cuda.core.experimental._module.ObjectCode` with the specified options.

    This object provides a unified interface to multiple underlying
    linker libraries (such as nvJitLink or cuLink* from CUDA driver).

    Parameters
    ----------
    object_codes : ObjectCode
        One or more ObjectCode objects to be linked.
    options : LinkerOptions, optional
        Options for the linker. If not provided, default options will be used.
    """

    class _MembersNeededForFinalize:
        __slots__ = ("handle", "use_nvjitlink")

        def __init__(self, program_obj, handle, use_nvjitlink):
            self.handle = handle
            self.use_nvjitlink = use_nvjitlink
            weakref.finalize(program_obj, self.close)

        def close(self):
            if self.handle is not None:
                if self.use_nvjitlink:
                    _nvjitlink.destroy(self.handle)
                else:
                    handle_return(_driver.cuLinkDestroy(self.handle))
                self.handle = None

    __slots__ = ("__weakref__", "_mnff", "_options")

    def __init__(self, *object_codes: ObjectCode, options: LinkerOptions = None):
        if len(object_codes) == 0:
            raise ValueError("At least one ObjectCode object must be provided")

        self._options = options = check_or_create_options(LinkerOptions, options, "Linker options")
        with _exception_manager(self):
            if _nvjitlink:
                handle = _nvjitlink.create(len(options.formatted_options), options.formatted_options)
                use_nvjitlink = True
            else:
                handle = handle_return(
                    _driver.cuLinkCreate(len(options.formatted_options), options.option_keys, options.formatted_options)
                )
                use_nvjitlink = False
        self._mnff = Linker._MembersNeededForFinalize(self, handle, use_nvjitlink)

        for code in object_codes:
            assert isinstance(code, ObjectCode)
            self._add_code_object(code)

    def _add_code_object(self, object_code: ObjectCode):
        data = object_code._module
        assert isinstance(data, bytes)
        with _exception_manager(self):
            if _nvjitlink:
                _nvjitlink.add_data(
                    self._mnff.handle,
                    self._input_type_from_code_type(object_code._code_type),
                    data,
                    len(data),
                    f"{object_code._handle}_{object_code._code_type}",
                )
            else:
                handle_return(
                    _driver.cuLinkAddData(
                        self._mnff.handle,
                        self._input_type_from_code_type(object_code._code_type),
                        data,
                        len(data),
                        f"{object_code._handle}_{object_code._code_type}".encode(),
                        0,
                        None,
                        None,
                    )
                )

    def link(self, target_type) -> ObjectCode:
        """
        Links the provided object codes into a single output of the specified target type.

        Parameters
        ----------
        target_type : str
            The type of the target output. Must be either "cubin" or "ptx".

        Returns
        -------
        ObjectCode
            The linked object code of the specified target type.

        Note
        ------
        See nvrtc compiler options documnetation to ensure the input object codes are
        correctly compiled for linking.
        """
        if target_type not in ("cubin", "ptx"):
            raise ValueError(f"Unsupported target type: {target_type}")
        with _exception_manager(self):
            if _nvjitlink:
                _nvjitlink.complete(self._mnff.handle)
                if target_type == "cubin":
                    get_size = _nvjitlink.get_linked_cubin_size
                    get_code = _nvjitlink.get_linked_cubin
                else:
                    get_size = _nvjitlink.get_linked_ptx_size
                    get_code = _nvjitlink.get_linked_ptx
                size = get_size(self._mnff.handle)
                code = bytearray(size)
                get_code(self._mnff.handle, code)
            else:
                addr, size = handle_return(_driver.cuLinkComplete(self._mnff.handle))
                code = (ctypes.c_char * size).from_address(addr)

        return ObjectCode(bytes(code), target_type)

    def get_error_log(self) -> str:
        """Get the error log generated by the linker.

        Returns
        -------
        str
            The error log.
        """
        if _nvjitlink:
            log_size = _nvjitlink.get_error_log_size(self._mnff.handle)
            log = bytearray(log_size)
            _nvjitlink.get_error_log(self._mnff.handle, log)
        else:
            log = self._options.formatted_options[2]
        return log.decode()

    def get_info_log(self) -> str:
        """Get the info log generated by the linker.

        Returns
        -------
        str
            The info log.
        """
        if _nvjitlink:
            log_size = _nvjitlink.get_info_log_size(self._mnff.handle)
            log = bytearray(log_size)
            _nvjitlink.get_info_log(self._mnff.handle, log)
        else:
            log = self._options.formatted_options[0]
        return log.decode()

    def _input_type_from_code_type(self, code_type: str):
        # this list is based on the supported values for code_type in the ObjectCode class definition.
        # nvJitLink/driver support other options for input type
        input_type = _nvjitlink_input_types.get(code_type) if _nvjitlink else _driver_input_types.get(code_type)

        if input_type is None:
            raise ValueError(f"Unknown code_type associated with ObjectCode: {code_type}")
        return input_type

    @property
    def handle(self):
        """Return the linker handle object."""
        return self._mnff.handle

    def close(self):
        """Destroy this linker."""
        self._mnff.close()<|MERGE_RESOLUTION|>--- conflicted
+++ resolved
@@ -9,11 +9,8 @@
 from dataclasses import dataclass
 from typing import List, Optional
 
-<<<<<<< HEAD
-from cuda import cuda
+
 from cuda.core.experimental._device import Device
-=======
->>>>>>> cd0aa2f0
 from cuda.core.experimental._module import ObjectCode
 from cuda.core.experimental._utils import check_or_create_options, driver, handle_return
 
