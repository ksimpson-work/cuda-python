--- conflicted
+++ resolved
@@ -6,12 +6,8 @@
 import weakref
 from contextlib import contextmanager
 from dataclasses import dataclass
-<<<<<<< HEAD
 from typing import List, Optional, Tuple, Union
-=======
-from typing import List, Optional
 from warnings import warn
->>>>>>> 8ed9c036
 
 from cuda.core.experimental._device import Device
 from cuda.core.experimental._module import ObjectCode
@@ -134,19 +130,14 @@
     fma : bool, optional
         Use fast multiply-add.
         Default: True.
-    kernels_used : List[str], optional
-        Pass list of kernels that are used; any not in the list can be removed. This option can be specified multiple
-        times.
-    variables_used : List[str], optional
-        Pass a list of variables that are used; any not in the list can be removed.
+    kernels_used : [Union[str, Tuple[str], List[str]]], optional
+        Pass a kernel or sequence of kernels that are used; any not in the list can be removed.
+    variables_used : [Union[str, Tuple[str], List[str]]], optional
+        Pass a variable or sequence of variables that are used; any not in the list can be removed.
     optimize_unused_variables : bool, optional
         Assume that if a variable is not referenced in device code, it can be removed.
         Default: False.
-<<<<<<< HEAD
-    xptxas : [Union[str, Tuple[str], List[str]]], optional
-=======
-    ptxas_options : List[str], optional
->>>>>>> 8ed9c036
+    ptxas_options : [Union[str, Tuple[str], List[str]]], optional
         Pass options to PTXAS.
     split_compile : int, optional
         Split compilation maximum thread count. Use 0 to use all available processors. Value of 1 disables split
@@ -175,14 +166,10 @@
     prec_div: Optional[bool] = None
     prec_sqrt: Optional[bool] = None
     fma: Optional[bool] = None
-    kernels_used: Optional[List[str]] = None
-    variables_used: Optional[List[str]] = None
+    kernels_used: Optional[Union[str, Tuple[str], List[str]]] = None
+    variables_used: Optional[Union[str, Tuple[str], List[str]]] = None
     optimize_unused_variables: Optional[bool] = None
-<<<<<<< HEAD
-    xptxas: Optional[Union[str, Tuple[str], List[str]]] = None
-=======
-    ptxas_options: Optional[List[str]] = None
->>>>>>> 8ed9c036
+    ptxas_options: Optional[Union[str, Tuple[str], List[str]]] = None
     split_compile: Optional[int] = None
     split_compile_extended: Optional[int] = None
     no_cache: Optional[bool] = None
@@ -225,25 +212,25 @@
         if self.fma is not None:
             self.formatted_options.append(f"-fma={'true' if self.fma else 'false'}")
         if self.kernels_used is not None:
-            for kernel in self.kernels_used:
-                self.formatted_options.append(f"-kernels-used={kernel}")
+            if isinstance(self.kernels_used, str):
+                self.formatted_options.append(f"-kernels-used={self.kernels_used}")
+            elif isinstance(self.kernels_used, list):
+                for kernel in self.kernels_used:
+                    self.formatted_options.append(f"-kernels-used={kernel}")
         if self.variables_used is not None:
-            for variable in self.variables_used:
-                self.formatted_options.append(f"-variables-used={variable}")
+            if isinstance(self.variables_used, str):
+                self.formatted_options.append(f"-variables-used={self.variables_used}")
+            elif isinstance(self.variables_used, list):
+                for variable in self.variables_used:
+                    self.formatted_options.append(f"-variables-used={variable}")
         if self.optimize_unused_variables is not None:
             self.formatted_options.append("-optimize-unused-variables")
-<<<<<<< HEAD
-        if self.xptxas is not None:
-            if isinstance(self.xptxas, str):
-                self.formatted_options.append(f"-Xptxas={self.xptxas}")
-            elif is_sequence(self.xptxas):
-                for opt in self.xptxas:
+        if self.ptxas_options is not None:
+            if isinstance(self.ptxas_options, str):
+                self.formatted_options.append(f"-Xptxas={self.ptxas_options}")
+            elif is_sequence(self.ptxas_options):
+                for opt in self.ptxas_options:
                     self.formatted_options.append(f"-Xptxas={opt}")
-=======
-        if self.ptxas_options is not None:
-            for opt in self.ptxas_options:
-                self.formatted_options.append(f"-Xptxas={opt}")
->>>>>>> 8ed9c036
         if self.split_compile is not None:
             self.formatted_options.append(f"-split-compile={self.split_compile}")
         if self.split_compile_extended is not None:
