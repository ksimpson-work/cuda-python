--- conflicted
+++ resolved
@@ -137,13 +137,8 @@
         handle_return(driver.cuCtxPushCurrent(ctx_handle))
     device_id = int(handle_return(driver.cuCtxGetDevice()))
     if switch_context:
-<<<<<<< HEAD
         assert ctx_handle == handle_return(driver.cuCtxPopCurrent())
         handle_return(driver.cuCtxPushCurrent(prev_ctx))
-    return device_id
-=======
-        assert ctx_handle == handle_return(cuda.cuCtxPopCurrent())
-        handle_return(cuda.cuCtxPushCurrent(prev_ctx))
     return device_id
 
 
@@ -152,5 +147,4 @@
         major_minor = importlib.metadata.version("cuda-bindings").split(".")[:2]
     except importlib.metadata.PackageNotFoundError:
         major_minor = importlib.metadata.version("cuda-python").split(".")[:2]
-    return tuple(int(v) for v in major_minor)
->>>>>>> fa9b2751
+    return tuple(int(v) for v in major_minor)