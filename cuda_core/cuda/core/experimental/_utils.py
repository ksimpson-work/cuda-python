# Copyright (c) 2024, NVIDIA CORPORATION & AFFILIATES. ALL RIGHTS RESERVED.
#
# SPDX-License-Identifier: LicenseRef-NVIDIA-SOFTWARE-LICENSE

import functools
import importlib.metadata
from collections import namedtuple
from collections.abc import Sequence
from typing import Callable, Dict

from cuda import cuda, cudart, nvrtc


class CUDAError(Exception):
    pass


class NVRTCError(CUDAError):
    pass


ComputeCapability = namedtuple("ComputeCapability", ("major", "minor"))


def _check_error(error, handle=None):
    if isinstance(error, cuda.CUresult):
        if error == cuda.CUresult.CUDA_SUCCESS:
            return
        err, name = cuda.cuGetErrorName(error)
        if err == cuda.CUresult.CUDA_SUCCESS:
            err, desc = cuda.cuGetErrorString(error)
        if err == cuda.CUresult.CUDA_SUCCESS:
            raise CUDAError(f"{name.decode()}: {desc.decode()}")
        else:
            raise CUDAError(f"unknown error: {error}")
    elif isinstance(error, cudart.cudaError_t):
        if error == cudart.cudaError_t.cudaSuccess:
            return
        err, name = cudart.cudaGetErrorName(error)
        if err == cudart.cudaError_t.cudaSuccess:
            err, desc = cudart.cudaGetErrorString(error)
        if err == cudart.cudaError_t.cudaSuccess:
            raise CUDAError(f"{name.decode()}: {desc.decode()}")
        else:
            raise CUDAError(f"unknown error: {error}")
    elif isinstance(error, nvrtc.nvrtcResult):
        if error == nvrtc.nvrtcResult.NVRTC_SUCCESS:
            return
        err = f"{error}: {nvrtc.nvrtcGetErrorString(error)[1].decode()}"
        if handle is not None:
            _, logsize = nvrtc.nvrtcGetProgramLogSize(handle)
            log = b" " * logsize
            _ = nvrtc.nvrtcGetProgramLog(handle, log)
            err += f", compilation log:\n\n{log.decode()}"
        raise NVRTCError(err)
    else:
        raise RuntimeError(f"Unknown error type: {error}")


def handle_return(result, handle=None):
    _check_error(result[0], handle=handle)
    if len(result) == 1:
        return
    elif len(result) == 2:
        return result[1]
    else:
        return result[1:]


def check_or_create_options(cls, options, options_description, *, keep_none=False):
    """
    Create the specified options dataclass from a dictionary of options or None.
    """

    if options is None:
        if keep_none:
            return options
        options = cls()
    elif isinstance(options, Dict):
        options = cls(**options)

    if not isinstance(options, cls):
        raise TypeError(
            f"The {options_description} must be provided as an object "
            f"of type {cls.__name__} or as a dict with valid {options_description}. "
            f"The provided object is '{options}'."
        )

    return options


def _handle_boolean_option(option: bool) -> str:
    """
    Convert a boolean option to a string representation.
    """
    return "true" if bool(option) else "false"


def precondition(checker: Callable[..., None], what: str = "") -> Callable:
    """
    A decorator that adds checks to ensure any preconditions are met.

    Args:
        checker: The function to call to check whether the preconditions are met. It has
        the same signature as the wrapped function with the addition of the keyword argument `what`.
        what: A string that is passed in to `checker` to provide context information.

    Returns:
        Callable: A decorator that creates the wrapping.
    """

    def outer(wrapped_function):
        """
        A decorator that actually wraps the function for checking preconditions.
        """

        @functools.wraps(wrapped_function)
        def inner(*args, **kwargs):
            """
            Check preconditions and if they are met, call the wrapped function.
            """
            checker(*args, **kwargs, what=what)
            result = wrapped_function(*args, **kwargs)

            return result

        return inner

    return outer


def get_device_from_ctx(ctx_handle) -> int:
    """Get device ID from the given ctx."""
    from cuda.core.experimental._device import Device  # avoid circular import

    prev_ctx = Device().context._handle
    switch_context = int(ctx_handle) != int(prev_ctx)
    if switch_context:
        assert prev_ctx == handle_return(cuda.cuCtxPopCurrent())
        handle_return(cuda.cuCtxPushCurrent(ctx_handle))
    device_id = int(handle_return(cuda.cuCtxGetDevice()))
    if switch_context:
        assert ctx_handle == handle_return(cuda.cuCtxPopCurrent())
        handle_return(cuda.cuCtxPushCurrent(prev_ctx))
    return device_id


<<<<<<< HEAD
def is_sequence(obj):
    """
    Check if the given object is a sequence (list or tuple).
    """
    return isinstance(obj, Sequence)


def is_nested_sequence(obj):
    """
    Check if the given object is a nested sequence (list or tuple with atleast one list or tuple element).
    """
    return is_sequence(obj) and any(is_sequence(elem) for elem in obj)
=======
def get_binding_version():
    try:
        major_minor = importlib.metadata.version("cuda-bindings").split(".")[:2]
    except importlib.metadata.PackageNotFoundError:
        major_minor = importlib.metadata.version("cuda-python").split(".")[:2]
    return tuple(int(v) for v in major_minor)
>>>>>>> fa9b2751
<|MERGE_RESOLUTION|>--- conflicted
+++ resolved
@@ -145,7 +145,6 @@
     return device_id
 
 
-<<<<<<< HEAD
 def is_sequence(obj):
     """
     Check if the given object is a sequence (list or tuple).
@@ -158,11 +157,11 @@
     Check if the given object is a nested sequence (list or tuple with atleast one list or tuple element).
     """
     return is_sequence(obj) and any(is_sequence(elem) for elem in obj)
-=======
+  
+  
 def get_binding_version():
     try:
         major_minor = importlib.metadata.version("cuda-bindings").split(".")[:2]
     except importlib.metadata.PackageNotFoundError:
         major_minor = importlib.metadata.version("cuda-python").split(".")[:2]
-    return tuple(int(v) for v in major_minor)
->>>>>>> fa9b2751
+    return tuple(int(v) for v in major_minor)