--- conflicted
+++ resolved
@@ -6,8 +6,7 @@
 from dataclasses import dataclass
 from typing import List, Optional, Tuple, Union
 
-<<<<<<< HEAD
-from cuda import nvrtc
+
 from cuda.core.experimental._device import Device
 from cuda.core.experimental._module import ObjectCode
 from cuda.core.experimental._utils import (
@@ -16,6 +15,7 @@
     handle_return,
     is_nested_sequence,
     is_sequence,
+    nvrtc
 )
 
 
@@ -364,10 +364,6 @@
     def __repr__(self):
         # __TODO__ improve this
         return self._formatted_options
-=======
-from cuda.core.experimental._module import ObjectCode
-from cuda.core.experimental._utils import handle_return, nvrtc
->>>>>>> cd0aa2f0
 
 
 class Program:
