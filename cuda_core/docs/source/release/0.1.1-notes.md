--- conflicted
+++ resolved
@@ -6,12 +6,10 @@
 
 - Add `StridedMemoryView` and `@args_viewable_as_strided_memory` that provide a concrete
   implementation of DLPack & CUDA Array Interface supports.
-<<<<<<< HEAD
 - Addition of the Linker class which gives object oriented and pythonic access to the nvJitLink or cuLink API
   depending on your CUDA version.
-=======
 - Support TCC devices with a default synchronous memory resource to avoid the use of memory pools
->>>>>>> c6a1a945
+
 
 ## Limitations
 
