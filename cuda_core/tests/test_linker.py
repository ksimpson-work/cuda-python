# Copyright (c) 2024, NVIDIA CORPORATION & AFFILIATES. ALL RIGHTS RESERVED.
#
# SPDX-License-Identifier: LicenseRef-NVIDIA-SOFTWARE-LICENSE


import pytest

from cuda.core.experimental import Device, Linker, LinkerOptions, Program, ProgramOptions, _linker
from cuda.core.experimental._module import ObjectCode

ARCH = "sm_" + "".join(f"{i}" for i in Device().compute_capability)

kernel_a = """
extern __device__ int B();
extern __device__ int C(int a, int b);
__global__ void A() { int result = C(B(), 1);}
"""
device_function_b = "__device__ int B() { return 0; }"
device_function_c = "__device__ int C(int a, int b) { return a + b; }"

culink_backend = _linker._decide_nvjitlink_or_driver()
if not culink_backend:
    from cuda.bindings import nvjitlink


@pytest.fixture(scope="function")
def compile_ptx_functions(init_cuda):
    # Without -rdc (relocatable device code) option, the generated ptx will not included any unreferenced
    # device functions, causing the link to fail
    object_code_a_ptx = Program(kernel_a, "c++", ProgramOptions(relocatable_device_code=True)).compile("ptx")
    object_code_b_ptx = Program(device_function_b, "c++", ProgramOptions(relocatable_device_code=True)).compile("ptx")
    object_code_c_ptx = Program(device_function_c, "c++", ProgramOptions(relocatable_device_code=True)).compile("ptx")

    return object_code_a_ptx, object_code_b_ptx, object_code_c_ptx


@pytest.fixture(scope="function")
def compile_ltoir_functions(init_cuda):
    object_code_a_ltoir = Program(kernel_a, "c++", ProgramOptions(link_time_optimization=True)).compile("ltoir")
    object_code_b_ltoir = Program(device_function_b, "c++", ProgramOptions(link_time_optimization=True)).compile(
        "ltoir"
    )
    object_code_c_ltoir = Program(device_function_c, "c++", ProgramOptions(link_time_optimization=True)).compile(
        "ltoir"
    )

    return object_code_a_ltoir, object_code_b_ltoir, object_code_c_ltoir


culink_options = [
    LinkerOptions(),
    LinkerOptions(arch=ARCH, verbose=True),
    LinkerOptions(arch=ARCH, max_register_count=32),
    LinkerOptions(arch=ARCH, optimization_level=3),
    LinkerOptions(arch=ARCH, debug=True),
    LinkerOptions(arch=ARCH, lineinfo=True),
<<<<<<< HEAD
=======
    LinkerOptions(arch=ARCH, no_cache=True),  # TODO: consider adding cuda 12.4 to test matrix in which case this
    # will fail. Tracked in issue #337
>>>>>>> d4a68b80
]

nvjitlink_base_options = [
    LinkerOptions(arch=ARCH, time=True),
    LinkerOptions(arch=ARCH, ftz=True),
    LinkerOptions(arch=ARCH, prec_div=True),
    LinkerOptions(arch=ARCH, prec_sqrt=True),
    LinkerOptions(arch=ARCH, fma=True),
    LinkerOptions(arch=ARCH, kernels_used=["A"]),
    LinkerOptions(arch=ARCH, kernels_used=["C", "B"]),
    LinkerOptions(arch=ARCH, variables_used=["var1"]),
    LinkerOptions(arch=ARCH, variables_used=["var1", "var2"]),
    LinkerOptions(arch=ARCH, optimize_unused_variables=True),
    LinkerOptions(arch=ARCH, xptxas=["-v"]),
    LinkerOptions(arch=ARCH, split_compile=0),
    LinkerOptions(arch=ARCH, split_compile_extended=1),
]

nvjitlink_125_options = [LinkerOptions(arch=ARCH, no_cache=True)]

options = culink_options
if not culink_backend:
    from cuda.bindings import nvjitlink

    version = nvjitlink.version()
    options += nvjitlink_base_options
    if version >= (12, 5):
        options += nvjitlink_125_options


@pytest.mark.parametrize("options", options)
def test_linker_init(compile_ptx_functions, options):
    linker = Linker(*compile_ptx_functions, options=options)
    object_code = linker.link("cubin")
    assert isinstance(object_code, ObjectCode)


def test_linker_init_invalid_arch(compile_ptx_functions):
    err = AttributeError if culink_backend else nvjitlink.nvJitLinkError
    with pytest.raises(err):
        options = LinkerOptions(arch="99", ptx=True)
        Linker(*compile_ptx_functions, options=options)


@pytest.mark.skipif(culink_backend, reason="culink does not support ptx option")
def test_linker_link_ptx_nvjitlink(compile_ltoir_functions):
    options = LinkerOptions(arch=ARCH, link_time_optimization=True, ptx=True)
    linker = Linker(*compile_ltoir_functions, options=options)
    linked_code = linker.link("ptx")
    assert isinstance(linked_code, ObjectCode)


@pytest.mark.skipif(not culink_backend, reason="nvjitlink requires lto for ptx linking")
def test_linker_link_ptx_culink(compile_ptx_functions):
    options = LinkerOptions(arch=ARCH)
    linker = Linker(*compile_ptx_functions, options=options)
    linked_code = linker.link("ptx")
    assert isinstance(linked_code, ObjectCode)


def test_linker_link_cubin(compile_ptx_functions):
    options = LinkerOptions(arch=ARCH)
    linker = Linker(*compile_ptx_functions, options=options)
    linked_code = linker.link("cubin")
    assert isinstance(linked_code, ObjectCode)


def test_linker_link_invalid_target_type(compile_ptx_functions):
    options = LinkerOptions(arch=ARCH)
    linker = Linker(*compile_ptx_functions, options=options)
    with pytest.raises(ValueError):
        linker.link("invalid_target")


def test_linker_get_error_log(compile_ptx_functions):
    options = LinkerOptions(arch=ARCH)
    linker = Linker(*compile_ptx_functions, options=options)
    linker.link("cubin")
    log = linker.get_error_log()
    assert isinstance(log, str)


def test_linker_get_info_log(compile_ptx_functions):
    options = LinkerOptions(arch=ARCH)
    linker = Linker(*compile_ptx_functions, options=options)
    linker.link("cubin")
    log = linker.get_info_log()
    assert isinstance(log, str)<|MERGE_RESOLUTION|>--- conflicted
+++ resolved
@@ -54,11 +54,7 @@
     LinkerOptions(arch=ARCH, optimization_level=3),
     LinkerOptions(arch=ARCH, debug=True),
     LinkerOptions(arch=ARCH, lineinfo=True),
-<<<<<<< HEAD
-=======
-    LinkerOptions(arch=ARCH, no_cache=True),  # TODO: consider adding cuda 12.4 to test matrix in which case this
-    # will fail. Tracked in issue #337
->>>>>>> d4a68b80
+    LinkerOptions(arch=ARCH, no_cache=True),  
 ]
 
 nvjitlink_base_options = [
