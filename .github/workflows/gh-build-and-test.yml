--- conflicted
+++ resolved
@@ -31,20 +31,17 @@
     with:
       client-repo: ${{ github.event.repository.name }}
       target-device: ${{ inputs.target-device }}
-<<<<<<< HEAD
-      runs-on: ${{ (inputs.host-platform == 'linux-x64' && 'linux-amd64-cpu8') || (inputs.host-platform == 'linux-aarch64' && 'linux-arm64-cpu16') || (inputs.host-platform == 'mac' && 'macos-latest') }}
-=======
       runs-on: ${{ (inputs.host-platform == 'linux-x64' && 'linux-amd64-cpu8') ||
                    (inputs.host-platform == 'linux-aarch64' && 'linux-arm64-cpu8') ||
                    (inputs.host-platform == 'win-x64' && 'windows-2019') }}
                  #  (inputs.host-platform == 'win-x64' && 'windows-amd64-cpu8') }}
->>>>>>> 0ca509e8
       build-type: ${{ inputs.build-type }}
       host-platform: ${{ inputs.host-platform }}
       build-mode: ${{ inputs.build-mode }}
       upload-enabled: ${{ inputs.upload-enabled }}
       python-version: ${{ inputs.python-version }}
-<<<<<<< HEAD
+      cuda-version: ${{ inputs.cuda-version }}
+      dependencies-file: ""
     secrets: inherit
 
   test:
@@ -65,8 +62,4 @@
       build-mode: ${{ inputs.build-mode }}
       upload-enabled: ${{ inputs.upload-enabled }}
       python-version: ${{ inputs.python-version }}
-=======
-      cuda-version: ${{ inputs.cuda-version }}
-      dependencies-file: ""
->>>>>>> 0ca509e8
     secrets: inherit